{
<<<<<<< HEAD
  "dev": "6873f7f242ec168c188334ec",
  "test": "test-bot-id-routing",
  "prod": "6873f5c4432d29bf054f6c68",
  "locales": {
    "de-DE": "09cadae1-28b7-45d3-974c-91fe2d0b4175"
  },
  "playbook_prefixes": {
    "de-DE": ["AutomatedTest"]
  },
  "playbook_flow": {
    "de-DE": "64b86b45-52c9-4f5c-ad57-04d8b1d0a9f5"
  }
}
=======
  "bot_mappings": {
    "dev": "6759f148adc7667af790c4c4",
    "test": "test-bot-id-routing",
    "prod": "prod-bot-id-auth",
    "locales": {
      "de-DE": "e48512d4-5dc2-4b35-80a3-db4aac9315cd"
    },
    "playbook_prefixes": {
      "de-DE": ["AutomatedTest"]
    },
    "playbook_flow": {
      "de-DE": "64b86b45-52c9-4f5c-ad57-04d8b1d0a9f5"
    }
  }
>>>>>>> f69fede0
<|MERGE_RESOLUTION|>--- conflicted
+++ resolved
@@ -1,19 +1,4 @@
 {
-<<<<<<< HEAD
-  "dev": "6873f7f242ec168c188334ec",
-  "test": "test-bot-id-routing",
-  "prod": "6873f5c4432d29bf054f6c68",
-  "locales": {
-    "de-DE": "09cadae1-28b7-45d3-974c-91fe2d0b4175"
-  },
-  "playbook_prefixes": {
-    "de-DE": ["AutomatedTest"]
-  },
-  "playbook_flow": {
-    "de-DE": "64b86b45-52c9-4f5c-ad57-04d8b1d0a9f5"
-  }
-}
-=======
   "bot_mappings": {
     "dev": "6759f148adc7667af790c4c4",
     "test": "test-bot-id-routing",
@@ -27,5 +12,4 @@
     "playbook_flow": {
       "de-DE": "64b86b45-52c9-4f5c-ad57-04d8b1d0a9f5"
     }
-  }
->>>>>>> f69fede0
+  }